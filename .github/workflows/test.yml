name: Test

on: [push, pull_request]

permissions:
  actions: write
  contents: read

jobs:
  msrv:
    name: Minimum supported Rust version
    runs-on: ubuntu-latest
    steps:
<<<<<<< HEAD
      - uses: actions/checkout@v3
      - uses: dtolnay/rust-toolchain@1.70.0
=======
      - uses: actions/checkout@v4
      - uses: dtolnay/rust-toolchain@1.67.0
>>>>>>> 36b2343f
        id: rust-toolchain
      - uses: actions/cache@v3
        with:
          path: |
            ~/.cargo/bin/
            ~/.cargo/registry/index/
            ~/.cargo/registry/cache/
            ~/.cargo/git/db/
            target/
          key: ${{ runner.os }}-cargo-${{ steps.rust-toolchain.outputs.cachekey }}-msrv-${{ hashFiles('**/Cargo.toml') }}
          restore-keys: |
            ${{ runner.os }}-cargo-${{ steps.rust-toolchain.outputs.cachekey }}-msrv-
            ${{ runner.os }}-cargo-${{ steps.rust-toolchain.outputs.cachekey }}-
            ${{ runner.os }}-cargo-
      - run: cargo check --all --all-features

  check:
    name: Check
    runs-on: ubuntu-latest
    steps:
      - uses: actions/checkout@v4
      - uses: dtolnay/rust-toolchain@stable
        id: rust-toolchain
      - uses: actions/cache@v3
        with:
          path: |
            ~/.cargo/bin/
            ~/.cargo/registry/index/
            ~/.cargo/registry/cache/
            ~/.cargo/git/db/
            target/
          key: ${{ runner.os }}-cargo-${{ steps.rust-toolchain.outputs.cachekey }}-check-${{ hashFiles('**/Cargo.toml') }}
          restore-keys: |
            ${{ runner.os }}-cargo-${{ steps.rust-toolchain.outputs.cachekey }}-check-
            ${{ runner.os }}-cargo-${{ steps.rust-toolchain.outputs.cachekey }}-
            ${{ runner.os }}-cargo-
<<<<<<< HEAD
      - run: cargo check --all --all-features
=======
      - run: cargo check --all --all-targets --all-features
>>>>>>> 36b2343f

  test:
    name: Test
    runs-on: ubuntu-latest
    steps:
      - uses: actions/checkout@v4
      - uses: dtolnay/rust-toolchain@stable
        id: rust-toolchain
      - uses: actions/cache@v3
        with:
          path: |
            ~/.cargo/bin/
            ~/.cargo/registry/index/
            ~/.cargo/registry/cache/
            ~/.cargo/git/db/
            target/
          key: ${{ runner.os }}-cargo-${{ steps.rust-toolchain.outputs.cachekey }}-test-${{ hashFiles('**/Cargo.toml') }}
          restore-keys: |
            ${{ runner.os }}-cargo-${{ steps.rust-toolchain.outputs.cachekey }}-test-
            ${{ runner.os }}-cargo-${{ steps.rust-toolchain.outputs.cachekey }}-
            ${{ runner.os }}-cargo-
      - uses: dtolnay/rust-toolchain@nightly
      - uses: dtolnay/install@master
        with:
          crate: cargo-expand
<<<<<<< HEAD
      - run: cargo test --all --all-features
      - run: cargo test --benches --all-features
=======
      - run: cargo test --all --all-targets --all-features
      - run: cargo test --all --doc --all-features
>>>>>>> 36b2343f

  rustfmt:
    name: Rustfmt
    runs-on: ubuntu-latest
    steps:
      - uses: actions/checkout@v4
      - uses: dtolnay/rust-toolchain@stable
        with:
          components: rustfmt
      - run: cargo fmt --all -- --check

  clippy:
    name: Clippy
    runs-on: ubuntu-latest
    steps:
      - uses: actions/checkout@v4
      - uses: dtolnay/rust-toolchain@stable
        id: rust-toolchain
        with:
          components: clippy
      - uses: actions/cache@v3
        with:
          path: |
            ~/.cargo/bin/
            ~/.cargo/registry/index/
            ~/.cargo/registry/cache/
            ~/.cargo/git/db/
            target/
          key: ${{ runner.os }}-cargo-${{ steps.rust-toolchain.outputs.cachekey }}-clippy-${{ hashFiles('**/Cargo.toml') }}
          restore-keys: |
            ${{ runner.os }}-cargo-${{ steps.rust-toolchain.outputs.cachekey }}-clippy-
            ${{ runner.os }}-cargo-${{ steps.rust-toolchain.outputs.cachekey }}-
            ${{ runner.os }}-cargo-
<<<<<<< HEAD
      - run: cargo clippy --all --all-features -- -Dwarnings
=======
      - run: cargo clippy --all --all-targets --all-features -- -Dwarnings
>>>>>>> 36b2343f

  miri:
    name: Miri
    runs-on: ubuntu-latest
    steps:
      - uses: actions/checkout@v4
      - uses: dtolnay/rust-toolchain@miri
        id: rust-toolchain
      - uses: actions/cache@v3
        with:
          path: |
            ~/.cargo/bin/
            ~/.cargo/registry/index/
            ~/.cargo/registry/cache/
            ~/.cargo/git/db/
            target/
          key: ${{ runner.os }}-cargo-${{ steps.rust-toolchain.outputs.cachekey }}-miri-${{ hashFiles('**/Cargo.toml') }}
          restore-keys: |
            ${{ runner.os }}-cargo-${{ steps.rust-toolchain.outputs.cachekey }}-miri-
            ${{ runner.os }}-cargo-${{ steps.rust-toolchain.outputs.cachekey }}-
            ${{ runner.os }}-cargo-
      - run: cargo miri setup
      - run: cargo miri test --all-features

  coverage:
    name: Coverage
    runs-on: ubuntu-latest
    env:
      RUSTFLAGS: "-C instrument-coverage"
      RUSTDOCFLAGS: "-C instrument-coverage"
    steps:
      - uses: actions/checkout@v4
      - uses: dtolnay/rust-toolchain@stable
        id: rust-toolchain
        with:
          components: llvm-tools-preview
      - uses: actions/cache@v3
        with:
          path: |
            ~/.cargo/bin/
            ~/.cargo/registry/index/
            ~/.cargo/registry/cache/
            ~/.cargo/git/db/
            target/
          key: ${{ runner.os }}-cargo-${{ steps.rust-toolchain.outputs.cachekey }}-coverage-${{ hashFiles('**/Cargo.toml') }}
          restore-keys: |
            ${{ runner.os }}-cargo-${{ steps.rust-toolchain.outputs.cachekey }}-coverage-
            ${{ runner.os }}-cargo-${{ steps.rust-toolchain.outputs.cachekey }}-
            ${{ runner.os }}-cargo-
      - uses: dtolnay/install@master
        with:
          crate: cargo-expand
<<<<<<< HEAD
      - run: cargo build --all --all-features
      - run: cargo test --all --all-features
=======
      - run: cargo build --all --all-targets --all-features
      - run: cargo test --all --all-targets --all-features
>>>>>>> 36b2343f
        env:
          LLVM_PROFILE_FILE: "narrow-%p-%m.profraw"
      - name: Install grcov
        run: curl -L https://github.com/mozilla/grcov/releases/latest/download/grcov-x86_64-unknown-linux-gnu.tar.bz2 | tar jxf -
      - name: grcov
        run: ./grcov --branch --binary-path ./target/debug/ --source-dir . --output-type lcov --output-path lcov.info .
      - uses: codecov/codecov-action@v3<|MERGE_RESOLUTION|>--- conflicted
+++ resolved
@@ -11,13 +11,8 @@
     name: Minimum supported Rust version
     runs-on: ubuntu-latest
     steps:
-<<<<<<< HEAD
-      - uses: actions/checkout@v3
+      - uses: actions/checkout@v4
       - uses: dtolnay/rust-toolchain@1.70.0
-=======
-      - uses: actions/checkout@v4
-      - uses: dtolnay/rust-toolchain@1.67.0
->>>>>>> 36b2343f
         id: rust-toolchain
       - uses: actions/cache@v3
         with:
@@ -54,11 +49,7 @@
             ${{ runner.os }}-cargo-${{ steps.rust-toolchain.outputs.cachekey }}-check-
             ${{ runner.os }}-cargo-${{ steps.rust-toolchain.outputs.cachekey }}-
             ${{ runner.os }}-cargo-
-<<<<<<< HEAD
-      - run: cargo check --all --all-features
-=======
       - run: cargo check --all --all-targets --all-features
->>>>>>> 36b2343f
 
   test:
     name: Test
@@ -84,13 +75,8 @@
       - uses: dtolnay/install@master
         with:
           crate: cargo-expand
-<<<<<<< HEAD
-      - run: cargo test --all --all-features
-      - run: cargo test --benches --all-features
-=======
       - run: cargo test --all --all-targets --all-features
       - run: cargo test --all --doc --all-features
->>>>>>> 36b2343f
 
   rustfmt:
     name: Rustfmt
@@ -124,11 +110,7 @@
             ${{ runner.os }}-cargo-${{ steps.rust-toolchain.outputs.cachekey }}-clippy-
             ${{ runner.os }}-cargo-${{ steps.rust-toolchain.outputs.cachekey }}-
             ${{ runner.os }}-cargo-
-<<<<<<< HEAD
-      - run: cargo clippy --all --all-features -- -Dwarnings
-=======
       - run: cargo clippy --all --all-targets --all-features -- -Dwarnings
->>>>>>> 36b2343f
 
   miri:
     name: Miri
@@ -181,13 +163,8 @@
       - uses: dtolnay/install@master
         with:
           crate: cargo-expand
-<<<<<<< HEAD
-      - run: cargo build --all --all-features
-      - run: cargo test --all --all-features
-=======
       - run: cargo build --all --all-targets --all-features
       - run: cargo test --all --all-targets --all-features
->>>>>>> 36b2343f
         env:
           LLVM_PROFILE_FILE: "narrow-%p-%m.profraw"
       - name: Install grcov

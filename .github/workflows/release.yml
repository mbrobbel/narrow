--- conflicted
+++ resolved
@@ -32,11 +32,7 @@
             ${{ runner.os }}-cargo-${{ steps.rust-toolchain.outputs.cachekey }}-
             ${{ runner.os }}-cargo-
       - run: cargo install cargo-smart-release@0.20.0 --locked || true
-<<<<<<< HEAD
-      - run: cargo check --all --all-features
-=======
       - run: cargo check --all --all-targets --all-features
->>>>>>> 36b2343f
       - id: changelog
         run: cargo changelog --no-preview narrow narrow-derive || echo "skip=true" >> "$GITHUB_OUTPUT"
 

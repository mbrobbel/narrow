--- conflicted
+++ resolved
@@ -36,16 +36,7 @@
 derive = ["dep:narrow-derive"]
 
 [dependencies]
-<<<<<<< HEAD
 narrow-derive = { path = "narrow-derive", version = "0.15.0", optional = true }
-=======
-arrow-array = { version = "57.0.0", default-features = false, optional = true }
-arrow-buffer = { version = "57.0.0", default-features = false, optional = true }
-arrow-schema = { version = "57.0.0", default-features = false, optional = true }
-chrono = { version = "0.4.42", default-features = false, optional = true }
-narrow-derive = { path = "narrow-derive", version = "0.15.1", optional = true }
-uuid = { version = "1.18.1", default-features = false, optional = true }
->>>>>>> f83e662c
 
 [dev-dependencies]
 

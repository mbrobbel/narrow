--- conflicted
+++ resolved
@@ -58,14 +58,10 @@
 arrow-cast = { git = "https://github.com/apache/arrow-rs", rev = "065c7b8f94264eeb6a1ca23a92795fc4e0d31d51", default-features = false, features = [
     "prettyprint",
 ] }
-<<<<<<< HEAD
 # arrow-cast = { version = "53.0.1", default-features = false, features = [
 #     "prettyprint",
 # ] }
-bytes = "1.7.1"
-=======
 bytes = "1.7.2"
->>>>>>> fd907889
 chrono = { version = "0.4.38", default-features = false, features = ["now"] }
 criterion = { version = "0.5.1", default-features = false, features = ["html_reports"] }
 rand = { version = "0.8.5", default-features = false, features = ["small_rng"] }

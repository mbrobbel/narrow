--- conflicted
+++ resolved
@@ -1,11 +1,7 @@
 [workspace.package]
 authors = ["Matthijs Brobbel <m1brobbel@gmail.com>"]
 edition = "2021"
-<<<<<<< HEAD
 rust-version = "1.70.0"
-=======
-rust-version = "1.67.0"
->>>>>>> 36b2343f
 description = "An implementation of Apache Arrow"
 readme = "README.md"
 repository = "https://github.com/mbrobbel/narrow"
@@ -32,12 +28,8 @@
 categories.workspace = true
 
 [features]
-<<<<<<< HEAD
-default = ["arrow-rs", "derive", "unsafe"]
+default = ["arrow-rs", "derive"]
 arrow-rs = ["dep:arrow-array", "dep:arrow-buffer"]
-=======
-default = []
->>>>>>> 36b2343f
 derive = ["dep:narrow-derive"]
 
 [dependencies]

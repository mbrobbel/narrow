--- conflicted
+++ resolved
@@ -123,12 +123,8 @@
 {
     fn from(value: arrow_array::FixedSizeBinaryArray) -> Self {
         let (n, values, nulls_opt) = value.into_parts();
-<<<<<<< HEAD
         assert_eq!(N, usize::try_from(n).expect("size to cast to usize"));
-=======
-        assert_eq!(N, n.try_into().expect("size to cast to usize"));
         let data = arrow_buffer::ScalarBuffer::from(values).into();
->>>>>>> 1ba2de16
         match nulls_opt {
             Some(null_buffer) => FixedSizeBinaryArray(FixedSizeListArray(Validity {
                 data,
